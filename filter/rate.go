// Copyright 2015-2016 trivago GmbH
//
// Licensed under the Apache License, Version 2.0 (the "License");
// you may not use this file except in compliance with the License.
// You may obtain a copy of the License at
//
//     http://www.apache.org/licenses/LICENSE-2.0
//
// Unless required by applicable law or agreed to in writing, software
// distributed under the License is distributed on an "AS IS" BASIS,
// WITHOUT WARRANTIES OR CONDITIONS OF ANY KIND, either express or implied.
// See the License for the specific language governing permissions and
// limitations under the License.

package filter

import (
	"github.com/trivago/gollum/core"
	"sync"
	"sync/atomic"
	"time"
)

// Rate filter plugin
// This plugin blocks messages after a certain number of messages per second
// has been reached.
// Configuration example
//
//   - "stream.Broadcast":
//     Filter: "filter.Rate"
//     RateLimitPerSec: 100
//     RateLimitDropToStream: ""
//     RateLimitIgnore:
//       - "foo"
//
// RateLimitPerSec defines the maximum number of messages per second allowed
// to pass through this filter. By default this is set to 100.
//
// RateLimitDropToStream is an optional stream messages are sent to when the
// limit is reached. By default this is disabled and set to "".
//
// RateLimitIgnore defines a list of streams that should not be affected by
// rate limiting. This is usefull for e.g. producers listeing to "*".
// By default this list is empty.
type Rate struct {
	core.SimpleFilter
	stateGuard *sync.RWMutex
	state      map[core.MessageStreamID]*rateState
	rateLimit  int64
}

const (
	metricLimit    = "RateLimited-"
	metricLimitAgo = "RateLimitedSecAgo-"

	rateLimitUpdateIntervalSec = 3
)

type rateState struct {
	lastReset time.Time
	lastLimit time.Time
	count     *int64
	filtered  *int64
	ignore    bool
}

func init() {
	core.TypeRegistry.Register(Rate{})
}

// Configure initializes this filter with values from a plugin config.
func (filter *Rate) Configure(conf core.PluginConfigReader) error {
	filter.SimpleFilter.Configure(conf)
	filter.rateLimit = int64(conf.GetInt("MessagesPerSec", 100))
	filter.stateGuard = new(sync.RWMutex)
	filter.state = make(map[core.MessageStreamID]*rateState)

	ignore := conf.GetStreamArray("Ignore", []core.MessageStreamID{})
	for _, stream := range ignore {
		filter.state[stream] = &rateState{
			count:     new(int64),
			ignore:    true,
			lastReset: time.Now().Add(-time.Second),
		}
	}

<<<<<<< HEAD
	return conf.Errors.OrNil()
=======
	time.AfterFunc(rateLimitUpdateIntervalSec*time.Second, filter.updateMetrics)
	return nil
>>>>>>> 4f82a53a
}

func (filter *Rate) updateMetrics() {
	filter.stateGuard.RLock()
	defer filter.stateGuard.RUnlock()

	for streamID, state := range filter.state {
		streamName := core.StreamRegistry.GetStreamName(streamID)
		numFiltered := atomic.SwapInt64(state.filtered, 0)

		shared.Metric.Add(metricLimit+streamName, numFiltered)
		if numFiltered > 0 {
			state.lastLimit = time.Now()
			Log.Warning.Printf("Ratelimit reached for %s: %d filtered in %d seconds", streamName, numFiltered, rateLimitUpdateIntervalSec)
		}

		shared.Metric.SetF(metricLimitAgo+streamName, time.Since(state.lastLimit).Seconds())
	}

	time.AfterFunc(rateLimitUpdateIntervalSec*time.Second, filter.updateMetrics)
}

// Accepts allows all messages
func (filter *Rate) Accepts(msg *core.Message) bool {
	filter.stateGuard.RLock()
	state, known := filter.state[msg.StreamID()]
	filter.stateGuard.RUnlock()

	// Add stream if necessary
	if !known {
		filter.stateGuard.Lock()
		state = &rateState{
			count:     new(int64),
			filtered:  new(int64),
			ignore:    false,
			lastReset: time.Now(),
		}
<<<<<<< HEAD
		filter.state[msg.StreamID()] = state
=======
		streamName := core.StreamRegistry.GetStreamName(msg.StreamID)
		filter.state[msg.StreamID] = state
		shared.Metric.New(metricLimit + streamName)
		shared.Metric.New(metricLimitAgo + streamName)
>>>>>>> 4f82a53a
		filter.stateGuard.Unlock()
	}

	// Ignore if set
	if state.ignore {
		return true // ### return, do not limit ###
	}

	// Reset if necessary
	if time.Since(state.lastReset) > time.Second {
		state.lastReset = time.Now()
		numFiltered := atomic.SwapInt64(state.count, 0)
		if numFiltered > filter.rateLimit {
<<<<<<< HEAD
			filter.Log.Warning.Printf("Ratelimit reached for %s: %d msg/sec", core.StreamRegistry.GetStreamName(msg.StreamID()), numFiltered)
=======
			atomic.AddInt64(state.filtered, numFiltered-filter.rateLimit)
>>>>>>> 4f82a53a
		}
	}

	// Check if to be filtered
	return atomic.AddInt64(state.count, 1) <= filter.rateLimit
}<|MERGE_RESOLUTION|>--- conflicted
+++ resolved
@@ -84,12 +84,8 @@
 		}
 	}
 
-<<<<<<< HEAD
+	time.AfterFunc(rateLimitUpdateIntervalSec*time.Second, filter.updateMetrics)
 	return conf.Errors.OrNil()
-=======
-	time.AfterFunc(rateLimitUpdateIntervalSec*time.Second, filter.updateMetrics)
-	return nil
->>>>>>> 4f82a53a
 }
 
 func (filter *Rate) updateMetrics() {
@@ -108,8 +104,6 @@
 
 		shared.Metric.SetF(metricLimitAgo+streamName, time.Since(state.lastLimit).Seconds())
 	}
-
-	time.AfterFunc(rateLimitUpdateIntervalSec*time.Second, filter.updateMetrics)
 }
 
 // Accepts allows all messages
@@ -127,14 +121,10 @@
 			ignore:    false,
 			lastReset: time.Now(),
 		}
-<<<<<<< HEAD
+		streamName := core.StreamRegistry.GetStreamName(msg.StreamID())
 		filter.state[msg.StreamID()] = state
-=======
-		streamName := core.StreamRegistry.GetStreamName(msg.StreamID)
-		filter.state[msg.StreamID] = state
 		shared.Metric.New(metricLimit + streamName)
 		shared.Metric.New(metricLimitAgo + streamName)
->>>>>>> 4f82a53a
 		filter.stateGuard.Unlock()
 	}
 
@@ -148,11 +138,7 @@
 		state.lastReset = time.Now()
 		numFiltered := atomic.SwapInt64(state.count, 0)
 		if numFiltered > filter.rateLimit {
-<<<<<<< HEAD
-			filter.Log.Warning.Printf("Ratelimit reached for %s: %d msg/sec", core.StreamRegistry.GetStreamName(msg.StreamID()), numFiltered)
-=======
 			atomic.AddInt64(state.filtered, numFiltered-filter.rateLimit)
->>>>>>> 4f82a53a
 		}
 	}
 
