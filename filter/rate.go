// Copyright 2015-2016 trivago GmbH
//
// Licensed under the Apache License, Version 2.0 (the "License");
// you may not use this file except in compliance with the License.
// You may obtain a copy of the License at
//
//     http://www.apache.org/licenses/LICENSE-2.0
//
// Unless required by applicable law or agreed to in writing, software
// distributed under the License is distributed on an "AS IS" BASIS,
// WITHOUT WARRANTIES OR CONDITIONS OF ANY KIND, either express or implied.
// See the License for the specific language governing permissions and
// limitations under the License.

package filter

import (
	"github.com/trivago/gollum/core"
	"sync"
	"sync/atomic"
	"time"
)

// Rate filter plugin
// This plugin blocks messages after a certain number of messages per second
// has been reached.
// Configuration example
//
//   - "stream.Broadcast":
//     Filter: "filter.Rate"
//     RateLimitPerSec: 100
//     RateLimitDropToStream: ""
//     RateLimitIgnore:
//       - "foo"
//
// RateLimitPerSec defines the maximum number of messages per second allowed
// to pass through this filter. By default this is set to 100.
//
// RateLimitDropToStream is an optional stream messages are sent to when the
// limit is reached. By default this is disabled and set to "".
//
// RateLimitIgnore defines a list of streams that should not be affected by
// rate limiting. This is usefull for e.g. producers listeing to "*".
// By default this list is empty.
type Rate struct {
<<<<<<< HEAD
	core.FilterBase
	stateGuard *sync.RWMutex
	state      map[core.MessageStreamID]rateState
	rateLimit  int64
=======
	rateLimit    int64
	stateGuard   *sync.RWMutex
	state        map[core.MessageStreamID]*rateState
	dropStreamID core.MessageStreamID
>>>>>>> 5eab410d
}

type rateState struct {
	lastReset time.Time
	count     *int64
	ignore    bool
}

func init() {
	core.TypeRegistry.Register(Rate{})
}

// Configure initializes this filter with values from a plugin config.
func (filter *Rate) Configure(conf core.PluginConfigReader) error {
	filter.FilterBase.Configure(conf)
	filter.rateLimit = int64(conf.GetInt("MessagesPerSec", 100))
	filter.stateGuard = new(sync.RWMutex)
	filter.state = make(map[core.MessageStreamID]*rateState)

	ignore := conf.GetStreamArray("Ignore", []core.MessageStreamID{})
	for _, stream := range ignore {
		filter.state[stream] = &rateState{
			count:     new(int64),
			ignore:    true,
			lastReset: time.Now().Add(-time.Second),
		}
	}

<<<<<<< HEAD
	go filter.resetLoop()
	return conf.Errors.OrNil()
}

func (filter *Rate) resetLoop() {
	waitForReset := time.NewTicker(time.Second)
	for {
		<-waitForReset.C
		filter.stateGuard.RLock()
		for streamID, state := range filter.state {
			numFiltered := atomic.SwapInt64(state.count, 0)
			if numFiltered > filter.rateLimit {
				filter.Log.Warning.Printf("Ratelimit reached for stream %s: %d msg/sec", core.StreamRegistry.GetStreamName(streamID), numFiltered)
			}
		}
		filter.stateGuard.RUnlock()
	}
}

=======
	return nil
}

>>>>>>> 5eab410d
// Accepts allows all messages
func (filter *Rate) Accepts(msg *core.Message) bool {
	filter.stateGuard.RLock()
	state, known := filter.state[msg.StreamID]
	filter.stateGuard.RUnlock()

	// Add stream if necessary
	if !known {
		filter.stateGuard.Lock()
		state = &rateState{
			count:     new(int64),
			ignore:    false,
			lastReset: time.Now(),
		}
		filter.state[msg.StreamID] = state
		filter.stateGuard.Unlock()
	}

<<<<<<< HEAD
	return atomic.AddInt64(state.count, 1) <= filter.rateLimit
=======
	// Ignore if set
	if state.ignore {
		return true // ### return, do not limit ###
	}

	// Reset if necessary
	if time.Since(state.lastReset) > time.Second {
		state.lastReset = time.Now()
		numFiltered := atomic.SwapInt64(state.count, 0)
		if numFiltered > filter.rateLimit {
			Log.Warning.Printf("Ratelimit reached for %s: %d msg/sec", core.StreamRegistry.GetStreamName(msg.StreamID), numFiltered)
		}
	}

	// Check if to be filtered
	if atomic.AddInt64(state.count, 1) > filter.rateLimit {
		if filter.dropStreamID != core.InvalidStreamID {
			msg.Route(filter.dropStreamID)
		}
		return false // ### return, filter ###
	}

	return true
>>>>>>> 5eab410d
}<|MERGE_RESOLUTION|>--- conflicted
+++ resolved
@@ -43,17 +43,10 @@
 // rate limiting. This is usefull for e.g. producers listeing to "*".
 // By default this list is empty.
 type Rate struct {
-<<<<<<< HEAD
 	core.FilterBase
 	stateGuard *sync.RWMutex
-	state      map[core.MessageStreamID]rateState
+	state      map[core.MessageStreamID]*rateState
 	rateLimit  int64
-=======
-	rateLimit    int64
-	stateGuard   *sync.RWMutex
-	state        map[core.MessageStreamID]*rateState
-	dropStreamID core.MessageStreamID
->>>>>>> 5eab410d
 }
 
 type rateState struct {
@@ -82,31 +75,9 @@
 		}
 	}
 
-<<<<<<< HEAD
-	go filter.resetLoop()
 	return conf.Errors.OrNil()
 }
 
-func (filter *Rate) resetLoop() {
-	waitForReset := time.NewTicker(time.Second)
-	for {
-		<-waitForReset.C
-		filter.stateGuard.RLock()
-		for streamID, state := range filter.state {
-			numFiltered := atomic.SwapInt64(state.count, 0)
-			if numFiltered > filter.rateLimit {
-				filter.Log.Warning.Printf("Ratelimit reached for stream %s: %d msg/sec", core.StreamRegistry.GetStreamName(streamID), numFiltered)
-			}
-		}
-		filter.stateGuard.RUnlock()
-	}
-}
-
-=======
-	return nil
-}
-
->>>>>>> 5eab410d
 // Accepts allows all messages
 func (filter *Rate) Accepts(msg *core.Message) bool {
 	filter.stateGuard.RLock()
@@ -125,9 +96,6 @@
 		filter.stateGuard.Unlock()
 	}
 
-<<<<<<< HEAD
-	return atomic.AddInt64(state.count, 1) <= filter.rateLimit
-=======
 	// Ignore if set
 	if state.ignore {
 		return true // ### return, do not limit ###
@@ -138,18 +106,10 @@
 		state.lastReset = time.Now()
 		numFiltered := atomic.SwapInt64(state.count, 0)
 		if numFiltered > filter.rateLimit {
-			Log.Warning.Printf("Ratelimit reached for %s: %d msg/sec", core.StreamRegistry.GetStreamName(msg.StreamID), numFiltered)
+			filter.Log.Warning.Printf("Ratelimit reached for %s: %d msg/sec", core.StreamRegistry.GetStreamName(msg.StreamID), numFiltered)
 		}
 	}
 
 	// Check if to be filtered
-	if atomic.AddInt64(state.count, 1) > filter.rateLimit {
-		if filter.dropStreamID != core.InvalidStreamID {
-			msg.Route(filter.dropStreamID)
-		}
-		return false // ### return, filter ###
-	}
-
-	return true
->>>>>>> 5eab410d
+	return atomic.AddInt64(state.count, 1) <= filter.rateLimit
 }