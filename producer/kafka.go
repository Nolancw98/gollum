--- conflicted
+++ resolved
@@ -115,8 +115,8 @@
 //
 // ElectTimeoutMs defines the number of milliseconds to wait for the cluster to
 // elect a new leader. Defaults to 250.
-//
 // GracePeriodMs defines the number of milliseconds to wait for Sarama to
+//
 // accept a single message. After this period a message is dropped.
 // By default this is set to 5ms.
 //
@@ -250,14 +250,8 @@
 
 	for topic, counter := range prod.counters {
 		count := atomic.SwapInt64(counter, 0)
-<<<<<<< HEAD
-
 		tgo.Metric.Add(kafkaMetricMessages+topic, count)
 		tgo.Metric.SetF(kafkaMetricMessagesSec+topic, float64(count)/duration.Seconds())
-=======
-		shared.Metric.Add(kafkaMetricMessages+topic, count)
-		shared.Metric.SetF(kafkaMetricMessagesSec+topic, float64(count)/duration.Seconds())
->>>>>>> 5633bbc8
 	}
 }
 
