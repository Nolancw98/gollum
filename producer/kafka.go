// Copyright 2015-2016 trivago GmbH
//
// Licensed under the Apache License, Version 2.0 (the "License");
// you may not use this file except in compliance with the License.
// You may obtain a copy of the License at
//
//     http://www.apache.org/licenses/LICENSE-2.0
//
// Unless required by applicable law or agreed to in writing, software
// distributed under the License is distributed on an "AS IS" BASIS,
// WITHOUT WARRANTIES OR CONDITIONS OF ANY KIND, either express or implied.
// See the License for the specific language governing permissions and
// limitations under the License.

package producer

import (
	kafka "github.com/Shopify/sarama"
	"github.com/trivago/gollum/core"
	"github.com/trivago/tgo"
	"github.com/trivago/tgo/tcontainer"
	"strings"
	"sync"
	"time"
)

const (
	partRandom     = "random"
	partRoundrobin = "roundrobin"
	partHash       = "hash"
	compressNone   = "none"
	compressGZIP   = "zip"
	compressSnappy = "snappy"
)

// Kafka producer plugin
// The kafka producer writes messages to a kafka cluster. This producer is
// backed by the sarama library so most settings relate to that library.
// This producer uses a fuse breaker if any connection reports an error.
// Configuration example
//
//  - "producer.Kafka":
//    ClientId: "weblog"
//    Partitioner: "Roundrobin"
//    RequiredAcks: 1
//    TimeoutMs: 1500
//    GracePeriodMs: 10
//    SendRetries: 0
//    Compression: "None"
//    MaxOpenRequests: 5
//    MessageBufferCount: 256
//    BatchMinCount: 1
//    BatchMaxCount: 0
//    BatchSizeByte: 8192
//    BatchSizeMaxKB: 1024
//    BatchTimeoutMs: 3000
//    ServerTimeoutSec: 30
//    SendTimeoutMs: 250
//    ElectRetries: 3
//    ElectTimeoutMs: 250
//    MetadataRefreshMs: 10000
//    Servers:
//    	- "localhost:9092"
//    Topic:
//      "console" : "console"
//
// ClientId sets the client id of this producer. By default this is "gollum".
//
// Partitioner sets the distribution algorithm to use. Valid values are:
// "Random","Roundrobin" and "Hash". By default "Roundrobin" is set.
//
// KeyFormatter can define a formatter that extracts the key for a kafka message
// from the message payload. By default this is an empty string, which disables
// this feature. A good formatter for this can be format.Identifier.
//
// RequiredAcks defines the acknowledgment level required by the broker.
// 0 = No responses required. 1 = wait for the local commit. -1 = wait for
// all replicas to commit. >1 = wait for a specific number of commits.
// By default this is set to 1.
//
// TimeoutMs denotes the maximum time the broker will wait for acks. This
// setting becomes active when RequiredAcks is set to wait for multiple commits.
// By default this is set to 10 seconds.
//
// SendRetries defines how many times to retry sending data before marking a
// server as not reachable. By default this is set to 0.
//
// Compression sets the method of compression to use. Valid values are:
// "None","Zip" and "Snappy". By default "None" is set.
//
// MaxOpenRequests defines the number of simultanious connections are allowed.
// By default this is set to 5.
//
// BatchMinCount sets the minimum number of messages required to trigger a
// flush. By default this is set to 1.
//
// BatchMaxCount defines the maximum number of messages processed per
// request. By default this is set to 0 for "unlimited".
//
// BatchSizeByte sets the minimum number of bytes to collect before a new flush
// is triggered. By default this is set to 8192.
//
// BatchSizeMaxKB defines the maximum allowed message size. By default this is
// set to 1024.
//
// BatchTimeoutMs sets the minimum time in milliseconds to pass after wich a new
// flush will be triggered. By default this is set to 3.
//
// MessageBufferCount sets the internal channel size for the kafka client.
// By default this is set to 8192.
//
// ServerTimeoutSec defines the time after which a connection is set to timed
// out. By default this is set to 30 seconds.
//
// SendTimeoutMs defines the number of milliseconds to wait for a server to
// resond before triggering a timeout. Defaults to 250.
//
// ElectRetries defines how many times to retry during a leader election.
// By default this is set to 3.
//
// ElectTimeoutMs defines the number of milliseconds to wait for the cluster to
// elect a new leader. Defaults to 250.
//
// GracePeriodMs defines the number of milliseconds to wait for Sarama to
// accept a single message. After this period a message is dropped.
// By default this is set to 100ms.
//
// MetadataRefreshMs set the interval in seconds for fetching cluster metadata.
// By default this is set to 600000 (10 minutes). This corresponds to the JVM
// setting `topic.metadata.refresh.interval.ms`.
//
// Servers contains the list of all kafka servers to connect to.  By default this
// is set to contain only "localhost:9092".
//
// Topic maps a stream to a specific kafka topic. You can define the
// wildcard stream (*) here, too. If defined, all streams that do not have a
// specific mapping will go to this topic (including _GOLLUM_).
// If no topic mappings are set the stream names will be used as topic.
type Kafka struct {
<<<<<<< HEAD
	core.BufferedProducer
	servers     []string
	topicGuard  *sync.RWMutex
	topic       map[core.MessageStreamID]string
	clientID    string
	client      kafka.Client
	config      *kafka.Config
	producer    kafka.AsyncProducer
	missCount   int64
	gracePeriod time.Duration
	keyFormat   core.Formatter
=======
	core.ProducerBase
	servers          []string
	topicGuard       *sync.RWMutex
	topic            map[core.MessageStreamID]*topicHandle
	streamToTopic    map[core.MessageStreamID]string
	clientID         string
	client           kafka.Client
	config           *kafka.Config
	producer         kafka.AsyncProducer
	missCount        int64
	lastMetricUpdate time.Time
	gracePeriod      time.Duration
	keyFormat        core.Formatter
>>>>>>> 823b939b
}

type topicHandle struct {
	name      string
	rttSum    int64
	sent      int64
	delivered int64
}

const (
	kafkaMetricMessages     = "Kafka:Messages-"
	kafkaMetricMessagesSec  = "Kafka:MessagesSec-"
	kafkaMetricRoundtrip    = "Kafka:AvgRoundtripMs-"
	kafkaMetricUnresponsive = "Kafka:Unresponsive-"
	kafkaMetricInflight     = "Kafka:Inflight-"
)

func init() {
	core.TypeRegistry.Register(Kafka{})
}

// Configure initializes this producer with values from a plugin config.
func (prod *Kafka) Configure(conf core.PluginConfigReader) error {
	prod.BufferedProducer.Configure(conf)
	prod.SetStopCallback(prod.close)
	prod.SetCheckFuseCallback(prod.checkAllTopics)

	kafka.Logger = prod.Log.Note

	if conf.HasValue("KeyFormatter") {
		keyFormatter := conf.GetPlugin("KeyFormatter", "format.Identifier", tcontainer.NewMarshalMap())
		prod.keyFormat = keyFormatter.(core.Formatter)
	} else {
		prod.keyFormat = nil
	}

	prod.servers = conf.GetStringArray("Servers", []string{"localhost:9092"})
	prod.clientID = conf.GetString("ClientId", "gollum")
<<<<<<< HEAD
	prod.gracePeriod = time.Duration(conf.GetInt("GracePeriodMs", 10)) * time.Millisecond
	prod.topicGuard = new(sync.RWMutex)
	prod.topic = conf.GetStreamMap("Topic", "")
=======
	prod.lastMetricUpdate = time.Now()
	prod.gracePeriod = time.Duration(conf.GetInt("GracePeriodMs", 100)) * time.Millisecond
	prod.topicGuard = new(sync.RWMutex)
	prod.streamToTopic = conf.GetStreamMap("Topic", "")
	prod.topic = make(map[core.MessageStreamID]*topicHandle)
>>>>>>> 823b939b

	prod.config = kafka.NewConfig()
	prod.config.ClientID = conf.GetString("ClientId", "gollum")
	prod.config.ChannelBufferSize = conf.GetInt("MessageBufferCount", 8192)

	prod.config.Net.MaxOpenRequests = conf.GetInt("MaxOpenRequests", 5)
	prod.config.Net.DialTimeout = time.Duration(conf.GetInt("ServerTimeoutSec", 30)) * time.Second
	prod.config.Net.ReadTimeout = prod.config.Net.DialTimeout
	prod.config.Net.WriteTimeout = prod.config.Net.DialTimeout

	prod.config.Metadata.Retry.Max = conf.GetInt("ElectRetries", 3)
	prod.config.Metadata.Retry.Backoff = time.Duration(conf.GetInt("ElectTimeoutMs", 250)) * time.Millisecond
	prod.config.Metadata.RefreshFrequency = time.Duration(conf.GetInt("MetadataRefreshMs", 600000)) * time.Millisecond

	prod.config.Producer.MaxMessageBytes = conf.GetInt("BatchSizeMaxKB", 1<<10) << 10
	prod.config.Producer.RequiredAcks = kafka.RequiredAcks(conf.GetInt("RequiredAcks", int(kafka.WaitForLocal)))
	prod.config.Producer.Timeout = time.Duration(conf.GetInt("TimoutMs", 10000)) * time.Millisecond
	prod.config.Producer.Flush.Bytes = conf.GetInt("BatchSizeByte", 8192)
	prod.config.Producer.Flush.Messages = conf.GetInt("BatchMinCount", 1)
	prod.config.Producer.Flush.Frequency = time.Duration(conf.GetInt("BatchTimeoutMs", 3000)) * time.Millisecond
	prod.config.Producer.Flush.MaxMessages = conf.GetInt("BatchMaxCount", 0)
	prod.config.Producer.Retry.Max = conf.GetInt("SendRetries", 0)
	prod.config.Producer.Retry.Backoff = time.Duration(conf.GetInt("SendTimeoutMs", 100)) * time.Millisecond

	prod.config.Producer.Return.Successes = true
	prod.config.Producer.Return.Errors = true
	prod.config.Producer.Return.Successes = true

	switch strings.ToLower(conf.GetString("Compression", compressNone)) {
	default:
		fallthrough
	case compressNone:
		prod.config.Producer.Compression = kafka.CompressionNone
	case compressGZIP:
		prod.config.Producer.Compression = kafka.CompressionGZIP
	case compressSnappy:
		prod.config.Producer.Compression = kafka.CompressionSnappy
	}

	switch strings.ToLower(conf.GetString("Partitioner", partRoundrobin)) {
	case partRandom:
		prod.config.Producer.Partitioner = kafka.NewRandomPartitioner
	case partRoundrobin:
		prod.config.Producer.Partitioner = kafka.NewRoundRobinPartitioner
	default:
		fallthrough
	case partHash:
		prod.config.Producer.Partitioner = kafka.NewHashPartitioner
	}

<<<<<<< HEAD
	for _, topic := range prod.topic {
		metricName := kafkaMetricMessages + topic
		tgo.Metric.New(metricName)
		tgo.Metric.NewRate(metricName, kafkaMetricMessagesSec+topic, time.Second, 10, 3, true)
		tgo.Metric.New(kafkaMetricUnresponsive + topic)
		tgo.Metric.New(kafkaMetricInflight + topic)
	}

	return conf.Errors.OrNil()
=======
	return nil
>>>>>>> 823b939b
}

func (prod *Kafka) storeRTT(msg *core.Message) {
	rtt := time.Since(msg.Timestamp)

	prod.topicGuard.RLock()
	topic := prod.topic[msg.StreamID]
	prod.topicGuard.RUnlock()

	atomic.AddInt64(&topic.rttSum, rtt.Nanoseconds()/1000) // microseconds
	atomic.AddInt64(&topic.delivered, 1)
}

func (prod *Kafka) pollResults() {
	// Check for results
	keepPolling := true
	timeout := time.NewTimer(prod.config.Producer.Flush.Frequency / 2)
	for keepPolling {
		select {
<<<<<<< HEAD
		case msg := <-prod.producer.Successes():
			tgo.Metric.Dec(kafkaMetricInflight + msg.Topic)

		case err := <-prod.producer.Errors():
			tgo.Metric.Dec(kafkaMetricInflight + err.Msg.Topic)
			if msg, hasMsg := err.Msg.Metadata.(*core.Message); hasMsg {
=======
		case result := <-prod.producer.Successes():
			if msg, hasMsg := result.Metadata.(core.Message); hasMsg {
				prod.storeRTT(&msg)
			}

		case err := <-prod.producer.Errors():
			if msg, hasMsg := err.Msg.Metadata.(core.Message); hasMsg {
				prod.storeRTT(&msg)
>>>>>>> 823b939b
				prod.Drop(msg)
			}

		case <-timeout.C:
			keepPolling = false
		}
	}
<<<<<<< HEAD
=======

	prod.topicGuard.RLock()
	defer prod.topicGuard.RUnlock()

	// Update metrics
	for _, topic := range prod.topic {
		sent := atomic.SwapInt64(&topic.sent, 0)
		duration := time.Since(prod.lastMetricUpdate)
		sentPerSec := float64(sent)/duration.Seconds() + 0.5

		rttSum := atomic.SwapInt64(&topic.rttSum, 0)
		delivered := atomic.SwapInt64(&topic.delivered, 0)
		topicName := topic.name

		avgRoundtripMs := int64(0)
		if delivered > 0 {
			avgRoundtripMs = rttSum / (delivered * 1000)
		}

		shared.Metric.Add(kafkaMetricMessages+topicName, sent)
		shared.Metric.SetF(kafkaMetricMessagesSec+topicName, sentPerSec)
		shared.Metric.Set(kafkaMetricRoundtrip+topicName, avgRoundtripMs)
	}

	prod.lastMetricUpdate = time.Now()
>>>>>>> 823b939b
}

func (prod *Kafka) registerNewTopic(topicName string, streamID core.MessageStreamID) *topicHandle {
	topic := &topicHandle{
		name: topicName,
	}

	prod.topicGuard.Lock()
	prod.topic[streamID] = topic
	prod.topicGuard.Unlock()

<<<<<<< HEAD
		metricName := kafkaMetricMessages + topic
		tgo.Metric.New(metricName)
		tgo.Metric.NewRate(metricName, kafkaMetricMessagesSec+topic, time.Second, 10, 3, true)
		tgo.Metric.New(kafkaMetricUnresponsive + topic)
		tgo.Metric.New(kafkaMetricInflight + topic)

		prod.topic[streamID] = topic
	}
=======
	shared.Metric.New(kafkaMetricMessages + topicName)
	shared.Metric.New(kafkaMetricMessagesSec + topicName)
	shared.Metric.New(kafkaMetricUnresponsive + topicName)
	shared.Metric.New(kafkaMetricRoundtrip + topicName)
>>>>>>> 823b939b

	return topic
}

func (prod *Kafka) produceMessage(msg *core.Message) {
	originalMsg := *msg
	prod.BufferedProducer.Format(msg)

	prod.topicGuard.RLock()
	topic, topicRegistered := prod.topic[msg.StreamID]

<<<<<<< HEAD
	topic, topicMapped := prod.topic[msg.StreamID]
	prod.topicGuard.RUnlock()
	if !topicMapped {
		topic = prod.registerNewTopic(msg.StreamID)
		prod.topicGuard.RLock()
=======
	if !topicRegistered {
		prod.topicGuard.RUnlock()
		topicName, isMapped := prod.streamToTopic[msg.StreamID]
		if !isMapped {
			topicName = core.StreamRegistry.GetStreamName(msg.StreamID)
		}
		topic = prod.registerNewTopic(topicName, msg.StreamID)
	} else {
		prod.topicGuard.RUnlock()
>>>>>>> 823b939b
	}

	if isConnected, err := prod.isConnected(topic.name); !isConnected {
		prod.Drop(msg)
		if err != nil {
<<<<<<< HEAD
			prod.Log.Error.Printf("%s is not connected: %s", topic, err.Error())
=======
			Log.Error.Printf("%s is not connected: %s", topic.name, err.Error())
>>>>>>> 823b939b
		}
		prod.Control() <- core.PluginControlFuseBurn
		return // ### return, not connected ###
	}

	kafkaMsg := &kafka.ProducerMessage{
		Topic:    topic.name,
		Value:    kafka.ByteEncoder(msg.Data),
		Metadata: &originalMsg,
	}

	if prod.keyFormat != nil {
		keyMsg := *msg
		prod.keyFormat.Format(&keyMsg)
		kafkaMsg.Key = kafka.ByteEncoder(keyMsg.Data)
	}

	// Sarama can block on single messages if all buffers are full.
	// So we stop trying after a few milliseconds
	timeout := time.NewTimer(prod.gracePeriod)
	select {
	case prod.producer.Input() <- kafkaMsg:
		timeout.Stop()
<<<<<<< HEAD
		tgo.Metric.Inc(kafkaMetricMessages + topic)
		tgo.Metric.Inc(kafkaMetricInflight + topic)

	case <-timeout.C:
		// Sarama channels are full -> drop
		prod.Drop(&originalMsg)
		tgo.Metric.Inc(kafkaMetricUnresponsive + topic)
=======
		atomic.AddInt64(&topic.sent, 1)

	case <-timeout.C:
		// Sarama channels are full -> drop
		prod.Drop(originalMsg)
		shared.Metric.Inc(kafkaMetricUnresponsive + topic.name)
>>>>>>> 823b939b
	}
}

func (prod *Kafka) checkAllTopics() bool {
	topics, err := prod.client.Topics()
	if err != nil {
		prod.Log.Error.Print("Failed to get topics ", err.Error())
	}

	for _, topic := range topics {
		connected, _ := prod.isConnected(topic)
		if !connected {
			return false
		}
	}

	return true
}

func (prod *Kafka) isConnected(topic string) (bool, error) {
	if prod.client == nil || prod.producer == nil {
		if !prod.tryOpenConnection() {
			return false, nil // ### return, error ###
		}
	}

	partitions, err := prod.client.Partitions(topic)
	if err != nil {
		return false, err // ### return, error ###
	}

	for _, p := range partitions {
		broker, err := prod.client.Leader(topic, p)
		if err != nil {
			return false, err // ### return, error ###
		}

		// TODO: this function only returns false if the connection has explicitly
		//       been closed [Sarama 1.8.0]!
		return broker.Connected()
	}

	return true, nil
}

func (prod *Kafka) tryOpenConnection() bool {
	// Reconnect the client first
	if prod.client == nil {
		if client, err := kafka.NewClient(prod.servers, prod.config); err == nil {
			prod.client = client
		} else {
			prod.Log.Error.Print("Kafka client initialization error:", err)
			return false // ### return, connection failed ###
		}
	}

	// Make sure we have a producer up and running
	if prod.producer == nil {
		if producer, err := kafka.NewAsyncProducerFromClient(prod.client); err == nil {
			prod.producer = producer
		} else {
			prod.Log.Error.Print("Kafka producer initialization error:", err)
			return false // ### return, connection failed ###
		}
	}

	return true
}

func (prod *Kafka) closeConnection() {
	prod.producer.Close()
	prod.client.Close()
}

func (prod *Kafka) close() {
	defer prod.WorkerDone()
<<<<<<< HEAD
	prod.DefaultClose()
=======
	prod.CloseMessageChannel(prod.produceMessage)
>>>>>>> 823b939b
	prod.closeConnection()
}

// Produce writes to a buffer that is sent to a given socket.
func (prod *Kafka) Produce(workers *sync.WaitGroup) {
	prod.AddMainWorker(workers)
	prod.tryOpenConnection()
	prod.TickerMessageControlLoop(prod.produceMessage, prod.config.Producer.Flush.Frequency, prod.pollResults)
}<|MERGE_RESOLUTION|>--- conflicted
+++ resolved
@@ -21,6 +21,7 @@
 	"github.com/trivago/tgo/tcontainer"
 	"strings"
 	"sync"
+	"sync/atomic"
 	"time"
 )
 
@@ -137,39 +138,23 @@
 // specific mapping will go to this topic (including _GOLLUM_).
 // If no topic mappings are set the stream names will be used as topic.
 type Kafka struct {
-<<<<<<< HEAD
 	core.BufferedProducer
-	servers     []string
-	topicGuard  *sync.RWMutex
-	topic       map[core.MessageStreamID]string
-	clientID    string
-	client      kafka.Client
-	config      *kafka.Config
-	producer    kafka.AsyncProducer
-	missCount   int64
-	gracePeriod time.Duration
-	keyFormat   core.Formatter
-=======
-	core.ProducerBase
-	servers          []string
-	topicGuard       *sync.RWMutex
-	topic            map[core.MessageStreamID]*topicHandle
-	streamToTopic    map[core.MessageStreamID]string
-	clientID         string
-	client           kafka.Client
-	config           *kafka.Config
-	producer         kafka.AsyncProducer
-	missCount        int64
-	lastMetricUpdate time.Time
-	gracePeriod      time.Duration
-	keyFormat        core.Formatter
->>>>>>> 823b939b
+	servers       []string
+	topicGuard    *sync.RWMutex
+	topic         map[core.MessageStreamID]*topicHandle
+	streamToTopic map[core.MessageStreamID]string
+	clientID      string
+	client        kafka.Client
+	config        *kafka.Config
+	producer      kafka.AsyncProducer
+	missCount     int64
+	gracePeriod   time.Duration
+	keyFormat     core.Formatter
 }
 
 type topicHandle struct {
 	name      string
 	rttSum    int64
-	sent      int64
 	delivered int64
 }
 
@@ -178,7 +163,6 @@
 	kafkaMetricMessagesSec  = "Kafka:MessagesSec-"
 	kafkaMetricRoundtrip    = "Kafka:AvgRoundtripMs-"
 	kafkaMetricUnresponsive = "Kafka:Unresponsive-"
-	kafkaMetricInflight     = "Kafka:Inflight-"
 )
 
 func init() {
@@ -202,17 +186,10 @@
 
 	prod.servers = conf.GetStringArray("Servers", []string{"localhost:9092"})
 	prod.clientID = conf.GetString("ClientId", "gollum")
-<<<<<<< HEAD
-	prod.gracePeriod = time.Duration(conf.GetInt("GracePeriodMs", 10)) * time.Millisecond
-	prod.topicGuard = new(sync.RWMutex)
-	prod.topic = conf.GetStreamMap("Topic", "")
-=======
-	prod.lastMetricUpdate = time.Now()
 	prod.gracePeriod = time.Duration(conf.GetInt("GracePeriodMs", 100)) * time.Millisecond
 	prod.topicGuard = new(sync.RWMutex)
 	prod.streamToTopic = conf.GetStreamMap("Topic", "")
 	prod.topic = make(map[core.MessageStreamID]*topicHandle)
->>>>>>> 823b939b
 
 	prod.config = kafka.NewConfig()
 	prod.config.ClientID = conf.GetString("ClientId", "gollum")
@@ -263,22 +240,10 @@
 		prod.config.Producer.Partitioner = kafka.NewHashPartitioner
 	}
 
-<<<<<<< HEAD
-	for _, topic := range prod.topic {
-		metricName := kafkaMetricMessages + topic
-		tgo.Metric.New(metricName)
-		tgo.Metric.NewRate(metricName, kafkaMetricMessagesSec+topic, time.Second, 10, 3, true)
-		tgo.Metric.New(kafkaMetricUnresponsive + topic)
-		tgo.Metric.New(kafkaMetricInflight + topic)
-	}
-
-	return conf.Errors.OrNil()
-=======
 	return nil
->>>>>>> 823b939b
-}
-
+}
 func (prod *Kafka) storeRTT(msg *core.Message) {
+
 	rtt := time.Since(msg.Timestamp)
 
 	prod.topicGuard.RLock()
@@ -295,14 +260,6 @@
 	timeout := time.NewTimer(prod.config.Producer.Flush.Frequency / 2)
 	for keepPolling {
 		select {
-<<<<<<< HEAD
-		case msg := <-prod.producer.Successes():
-			tgo.Metric.Dec(kafkaMetricInflight + msg.Topic)
-
-		case err := <-prod.producer.Errors():
-			tgo.Metric.Dec(kafkaMetricInflight + err.Msg.Topic)
-			if msg, hasMsg := err.Msg.Metadata.(*core.Message); hasMsg {
-=======
 		case result := <-prod.producer.Successes():
 			if msg, hasMsg := result.Metadata.(core.Message); hasMsg {
 				prod.storeRTT(&msg)
@@ -311,26 +268,19 @@
 		case err := <-prod.producer.Errors():
 			if msg, hasMsg := err.Msg.Metadata.(core.Message); hasMsg {
 				prod.storeRTT(&msg)
->>>>>>> 823b939b
-				prod.Drop(msg)
+				prod.Drop(&msg)
 			}
 
 		case <-timeout.C:
 			keepPolling = false
 		}
 	}
-<<<<<<< HEAD
-=======
 
 	prod.topicGuard.RLock()
 	defer prod.topicGuard.RUnlock()
 
 	// Update metrics
 	for _, topic := range prod.topic {
-		sent := atomic.SwapInt64(&topic.sent, 0)
-		duration := time.Since(prod.lastMetricUpdate)
-		sentPerSec := float64(sent)/duration.Seconds() + 0.5
-
 		rttSum := atomic.SwapInt64(&topic.rttSum, 0)
 		delivered := atomic.SwapInt64(&topic.delivered, 0)
 		topicName := topic.name
@@ -340,13 +290,8 @@
 			avgRoundtripMs = rttSum / (delivered * 1000)
 		}
 
-		shared.Metric.Add(kafkaMetricMessages+topicName, sent)
-		shared.Metric.SetF(kafkaMetricMessagesSec+topicName, sentPerSec)
-		shared.Metric.Set(kafkaMetricRoundtrip+topicName, avgRoundtripMs)
-	}
-
-	prod.lastMetricUpdate = time.Now()
->>>>>>> 823b939b
+		tgo.Metric.Set(kafkaMetricRoundtrip+topicName, avgRoundtripMs)
+	}
 }
 
 func (prod *Kafka) registerNewTopic(topicName string, streamID core.MessageStreamID) *topicHandle {
@@ -358,21 +303,10 @@
 	prod.topic[streamID] = topic
 	prod.topicGuard.Unlock()
 
-<<<<<<< HEAD
-		metricName := kafkaMetricMessages + topic
-		tgo.Metric.New(metricName)
-		tgo.Metric.NewRate(metricName, kafkaMetricMessagesSec+topic, time.Second, 10, 3, true)
-		tgo.Metric.New(kafkaMetricUnresponsive + topic)
-		tgo.Metric.New(kafkaMetricInflight + topic)
-
-		prod.topic[streamID] = topic
-	}
-=======
-	shared.Metric.New(kafkaMetricMessages + topicName)
-	shared.Metric.New(kafkaMetricMessagesSec + topicName)
-	shared.Metric.New(kafkaMetricUnresponsive + topicName)
-	shared.Metric.New(kafkaMetricRoundtrip + topicName)
->>>>>>> 823b939b
+	tgo.Metric.New(kafkaMetricMessages + topicName)
+	tgo.Metric.New(kafkaMetricMessagesSec + topicName)
+	tgo.Metric.New(kafkaMetricUnresponsive + topicName)
+	tgo.Metric.New(kafkaMetricRoundtrip + topicName)
 
 	return topic
 }
@@ -384,13 +318,6 @@
 	prod.topicGuard.RLock()
 	topic, topicRegistered := prod.topic[msg.StreamID]
 
-<<<<<<< HEAD
-	topic, topicMapped := prod.topic[msg.StreamID]
-	prod.topicGuard.RUnlock()
-	if !topicMapped {
-		topic = prod.registerNewTopic(msg.StreamID)
-		prod.topicGuard.RLock()
-=======
 	if !topicRegistered {
 		prod.topicGuard.RUnlock()
 		topicName, isMapped := prod.streamToTopic[msg.StreamID]
@@ -400,17 +327,12 @@
 		topic = prod.registerNewTopic(topicName, msg.StreamID)
 	} else {
 		prod.topicGuard.RUnlock()
->>>>>>> 823b939b
 	}
 
 	if isConnected, err := prod.isConnected(topic.name); !isConnected {
 		prod.Drop(msg)
 		if err != nil {
-<<<<<<< HEAD
-			prod.Log.Error.Printf("%s is not connected: %s", topic, err.Error())
-=======
-			Log.Error.Printf("%s is not connected: %s", topic.name, err.Error())
->>>>>>> 823b939b
+			prod.Log.Error.Printf("%s is not connected: %s", topic.name, err.Error())
 		}
 		prod.Control() <- core.PluginControlFuseBurn
 		return // ### return, not connected ###
@@ -434,22 +356,12 @@
 	select {
 	case prod.producer.Input() <- kafkaMsg:
 		timeout.Stop()
-<<<<<<< HEAD
-		tgo.Metric.Inc(kafkaMetricMessages + topic)
-		tgo.Metric.Inc(kafkaMetricInflight + topic)
+		tgo.Metric.Inc(kafkaMetricMessages + topic.name)
 
 	case <-timeout.C:
 		// Sarama channels are full -> drop
 		prod.Drop(&originalMsg)
-		tgo.Metric.Inc(kafkaMetricUnresponsive + topic)
-=======
-		atomic.AddInt64(&topic.sent, 1)
-
-	case <-timeout.C:
-		// Sarama channels are full -> drop
-		prod.Drop(originalMsg)
-		shared.Metric.Inc(kafkaMetricUnresponsive + topic.name)
->>>>>>> 823b939b
+		tgo.Metric.Inc(kafkaMetricUnresponsive + topic.name)
 	}
 }
 
@@ -526,11 +438,7 @@
 
 func (prod *Kafka) close() {
 	defer prod.WorkerDone()
-<<<<<<< HEAD
 	prod.DefaultClose()
-=======
-	prod.CloseMessageChannel(prod.produceMessage)
->>>>>>> 823b939b
 	prod.closeConnection()
 }
 
