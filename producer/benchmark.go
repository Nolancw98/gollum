--- conflicted
+++ resolved
@@ -22,11 +22,7 @@
 // Benchmark producer plugin
 // The producer is used to benchmark the core system.
 type Benchmark struct {
-<<<<<<< HEAD
-	core.DirectProducer
-=======
-	core.BufferedProducer `gollumdoc:"embed_type"`
->>>>>>> 5229cf64
+	core.DirectProducer `gollumdoc:"embed_type"`
 }
 
 func init() {
