--- conflicted
+++ resolved
@@ -51,16 +51,10 @@
 // applied to the resulting token array by index.
 // This list is empty by default.
 type SplitToJSON struct {
-<<<<<<< HEAD
 	core.SimpleFormatter
 	token []byte
 	keys  []string
-=======
-	base     core.Formatter
-	token    []byte
-	keys     []string
 	keepJSON bool
->>>>>>> 21ba2add
 }
 
 func init() {
@@ -68,12 +62,8 @@
 }
 
 // Configure initializes this formatter with values from a plugin config.
-<<<<<<< HEAD
 func (format *SplitToJSON) Configure(conf core.PluginConfigReader) error {
 	format.SimpleFormatter.Configure(conf)
-=======
-func (format *SplitToJSON) Configure(conf core.PluginConfig) error {
-	plugin, err := core.NewPluginWithType(conf.GetString("SplitToJSONDataFormatter", "format.Forward"), conf)
 	if err != nil {
 		return err
 	}
@@ -83,7 +73,6 @@
 	format.keepJSON = conf.GetBool("SplitToJSONKeepJSON", true)
 	return nil
 }
->>>>>>> 21ba2add
 
 	format.token = []byte(conf.GetString("SplitBy", "|"))
 	format.keys = conf.GetStringArray("Keys", []string{})
@@ -104,16 +93,11 @@
 		jsonData = fmt.Sprintf("{%s:\"%s\"}", format.keys[0], components[0])
 	default:
 		for i := 0; i < maxIdx; i++ {
-<<<<<<< HEAD
 			key := tstrings.EscapeJSON(format.keys[i])
-			value := tstrings.EscapeJSON(string(components[i]))
-=======
-			key := shared.EscapeJSON(format.keys[i])
 			value := string(components[i])
-			if isJson, _ := shared.IsJSON(components[i]); !format.keepJSON || !isJson {
-				value = "\"" + shared.EscapeJSON(value) + "\""
+			if isJson, _ := tstrings.IsJSON(components[i]); !format.keepJSON || !isJson {
+				value = "\"" + tstrings.EscapeJSON(value) + "\""
 			}
->>>>>>> 21ba2add
 			switch {
 			case i == 0:
 				jsonData = fmt.Sprintf("{\"%s\":%s", key, value)
