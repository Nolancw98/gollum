--- conflicted
+++ resolved
@@ -229,14 +229,10 @@
 				index = len(array) - index
 			}
 			if index < 0 || index >= len(array) {
-<<<<<<< HEAD
-				format.Log.Warning.Print("Array index out of bounds")
-=======
 				if len(array) > 0 {
 					// Don't log if array is empty
-					Log.Warning.Printf("Array index %d out of bounds: %#v", index, array)
-				}
->>>>>>> ccef5d39
+					format.Log.Warning.Print("Array index %d out of bounds: %#v", index, array)
+				}
 				return
 			}
 			(*values)[field] = array[index]
@@ -351,7 +347,7 @@
 		case "ip":
 			ipArray, err := (*values).Array(directive.key)
 			if err != nil {
-				Log.Warning.Print(err.Error())
+				format.Log.Warning.Print(err.Error())
 				return
 			}
 
