--- conflicted
+++ resolved
@@ -22,14 +22,10 @@
  * Exisiting unix domain socket detection changed to use create instead of stat (better error handling)
  * Kafka and Scribe specific metrics are now updated if there are no messages, too
  * Scribe producer is now reacting better to server connection errors
-<<<<<<< HEAD
-
-=======
  * producer.Kafka GracePeriodMs default set to 100
  * producer.Kafka MetadataRefreshMs default set to 600000 (10 minutes)
  * producer.Kafka TimeoutMs default set to 10000 (10 seconds)
- 
->>>>>>> 823b939b
+
 #### New
 
  * Support for Go1.5 vendor experiment
