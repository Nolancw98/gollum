--- conflicted
+++ resolved
@@ -1,10 +1,3 @@
-<<<<<<< HEAD
-# 0.5.0
-
-#### Breaking changes
-
- * If no stream is set a plugin will use a stream named like the plugin by default (formerly *)
-=======
 # 0.4.4
 
 This is a patch / minor features release.
@@ -37,7 +30,6 @@
  * Added FilterAfterFormat to producer.Kafka and native.KafkaProducer
  * Added wildcard topic mapping to producer.Kafka and native.KafkaProducer
  * Producer.Spooling now continuously looks for new streams to read
->>>>>>> 4f82a53a
 
 # 0.4.3
 
@@ -57,15 +49,8 @@
  * Exisiting unix domain socket detection changed to use create instead of stat (better error handling)
  * Kafka and Scribe specific metrics are now updated if there are no messages, too
  * Scribe producer is now reacting better to server connection errors
-<<<<<<< HEAD
- * producer.Kafka GracePeriodMs default set to 100
- * producer.Kafka MetadataRefreshMs default set to 600000 (10 minutes)
- * producer.Kafka TimeoutMs default set to 10000 (10 seconds)
-
-=======
  * Filters and Formatters are now covered with unittests
  
->>>>>>> 4f82a53a
 #### New
 
  * Support for Go1.5 vendor experiment
@@ -134,8 +119,8 @@
 #### Fixed
 
  * InfluxDB JSON and line protocol fixed
- * tgo.WaitGroup.WaitFor with duration 0 falls back to tgo.WaitGroup.Wait
- * proper io.EOF handling for tgo.BufferedReader and tgo.ByteStream
+ * shared.WaitGroup.WaitFor with duration 0 falls back to shared.WaitGroup.Wait
+ * proper io.EOF handling for shared.BufferedReader and shared.ByteStream
  * HTTP consumer now responds with 200 instead of 203
  * HTTP consumer properly handles EOF
  * Increased test coverage
@@ -160,7 +145,7 @@
 
 #### Breaking changes
 
- * tgo.RuntimeType renamed to TypeRegistry
+ * shared.RuntimeType renamed to TypeRegistry
  * core.StreamTypes renamed to StreamRegistry
  * ?ControlLoop callback parameters for command handling moved to callback members
  * ?ControlLoop renamed to ?Loop, where ? can be a combination of Control (handling of control messages), Message (handling of messages) or Ticker (handling of regular callbacks)
