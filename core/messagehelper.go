--- conflicted
+++ resolved
@@ -1,12 +1,4 @@
 package core
-
-import (
-<<<<<<< HEAD
-	"strings"
-=======
-	"github.com/trivago/tgo/tlog"
->>>>>>> 465f7fcc
-)
 
 const APPLY_TO_PAYLOAD = "payload"
 
