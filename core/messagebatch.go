--- conflicted
+++ resolved
@@ -28,17 +28,10 @@
 // called, i.e. if a timeout or size threshold has been reached.
 type MessageBatch struct {
 	queue     [2]messageQueue
-<<<<<<< HEAD
 	flushing  *tsync.WaitGroup
-	lastFlush time.Time
-	activeSet uint32
-	closed    int32
-=======
-	flushing  *shared.WaitGroup
 	lastFlush *int64
 	activeSet *uint32
 	closed    *int32
->>>>>>> 5f656966
 }
 
 type messageQueue struct {
@@ -62,17 +55,10 @@
 	now := time.Now().Unix()
 	return MessageBatch{
 		queue:     [2]messageQueue{newMessageQueue(maxMessageCount), newMessageQueue(maxMessageCount)},
-<<<<<<< HEAD
 		flushing:  new(tsync.WaitGroup),
-		lastFlush: time.Now(),
-		activeSet: uint32(0),
-		closed:    0,
-=======
-		flushing:  new(shared.WaitGroup),
 		lastFlush: &now,
 		activeSet: new(uint32),
 		closed:    new(int32),
->>>>>>> 5f656966
 	}
 }
 
@@ -235,15 +221,9 @@
 // above or equal to the size given.
 // If there is no data this function returns false.
 func (batch MessageBatch) ReachedSizeThreshold(size int) bool {
-<<<<<<< HEAD
-	activeIdx := atomic.LoadUint32(&batch.activeSet) >> messageBatchIndexShift
+	activeIdx := atomic.LoadUint32(batch.activeSet) >> messageBatchIndexShift
 	threshold := uint32(tmath.MaxI(size, len(batch.queue[activeIdx].messages)))
-	return batch.queue[activeIdx].doneCount >= threshold
-=======
-	activeIdx := atomic.LoadUint32(batch.activeSet) >> messageBatchIndexShift
-	threshold := uint32(shared.MaxI(size, len(batch.queue[activeIdx].messages)))
 	return atomic.LoadUint32(batch.queue[activeIdx].doneCount) >= threshold
->>>>>>> 5f656966
 }
 
 // ReachedTimeThreshold returns true if the last flush was more than timeout ago.
