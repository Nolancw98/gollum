<<<<<<< HEAD
.PHONY: all clean freebsd linux mac pi win aws current vendor test
=======
.PHONY: all clean freebsd linux mac pi win current vendor test
>>>>>>> 5f656966
clean:
	@rm -f ./gollum
	@rm -f ./dist/gollum_*.zip
	@go clean
    
linux:
	@echo "Building for Linux"
	@GOOS=linux GOARCH=amd64 GOGC=off go build -o gollum
	@zip dist/gollum_linux.zip gollum config/*.conf

mac:
	@echo "Building for MacOS X"
	@GOOS=darwin GOARCH=amd64 GOGC=off go build -o gollum
	@zip dist/gollum_mac.zip gollum config/*.conf

freebsd:
	@echo "Building for FreeBSD"
	@GOOS=freebsd GOARCH=amd64 GOGC=off go build -o gollum
	@zip dist/gollum_freebsd.zip gollum config/*.conf

win:
	@echo "Building for Windows"
	@GOOS=windows GOARCH=amd64 GOGC=off go build -o gollum
	@zip dist/gollum_win.zip gollum config/*.conf

pi:
	@echo "Building for Raspberry Pi"
	@GOOS=linux GOARCH=arm GOGC=off go build -o gollum
	@zip dist/gollum_pi.zip gollum config/*.conf
    
aws:
	@echo "Building for AWS"
	@GOOS=linux GOARCH=amd64 GOGC=off go build -o gollum
	@zip -j dist/gollum_aws.zip gollum config/kinesis.conf dist/Procfile

current:
	@GOGC=off go build

vendor:
	@go get -u github.com/kardianos/govendor
<<<<<<< HEAD
	@govendor add +outside
	@govendor update +vendor
    
=======
	@go get -u $$(go list ./...|grep -v vendor)
	@govendor add +outside
	@govendor update +vendor

>>>>>>> 5f656966
test:
	@GOGC=off go test -cover -v -timeout 10s -race $$(go list ./...|grep -v vendor)

all: clean freebsd linux mac pi win current

.DEFAULT_GOAL := current<|MERGE_RESOLUTION|>--- conflicted
+++ resolved
@@ -1,8 +1,4 @@
-<<<<<<< HEAD
-.PHONY: all clean freebsd linux mac pi win aws current vendor test
-=======
 .PHONY: all clean freebsd linux mac pi win current vendor test
->>>>>>> 5f656966
 clean:
 	@rm -f ./gollum
 	@rm -f ./dist/gollum_*.zip
@@ -43,16 +39,10 @@
 
 vendor:
 	@go get -u github.com/kardianos/govendor
-<<<<<<< HEAD
-	@govendor add +outside
-	@govendor update +vendor
-    
-=======
 	@go get -u $$(go list ./...|grep -v vendor)
 	@govendor add +outside
 	@govendor update +vendor
 
->>>>>>> 5f656966
 test:
 	@GOGC=off go test -cover -v -timeout 10s -race $$(go list ./...|grep -v vendor)
 
